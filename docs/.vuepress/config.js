--- conflicted
+++ resolved
@@ -150,11 +150,7 @@
         }
       ],
       "/guides/": [
-<<<<<<< HEAD
-        "/guides/api",
-=======
         "/guides/app",
->>>>>>> 8a17198e
         "/guides/cli",
         {
           title: "HTTP",
@@ -200,15 +196,7 @@
         {
           title: "How-To",
           collapsable: false,
-<<<<<<< HEAD
-          children: listDir("how-to", [
-            "extra-media-handlers",
-            "middleware",
-            "tortoise"
-          ])
-=======
           children: listDir("how-to", ["yaml-media", "middleware", "tortoise"])
->>>>>>> 8a17198e
         }
       ],
       "/discussions/": [
