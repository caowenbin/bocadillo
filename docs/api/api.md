--- conflicted
+++ resolved
@@ -403,11 +403,7 @@
 
 ## run
 ```python
-<<<<<<< HEAD
-API.run(self, host: str = None, port: int = None, debug: bool = False, log_level: str = 'info', _run: Callable = <function run at 0x107c9a620>, **kwargs)
-=======
-API.run(self, host: str = None, port: int = None, debug: bool = False, log_level: str = 'info', _run: Callable = <function run at 0x1087a6620>, **kwargs)
->>>>>>> 0bbde516
+API.run(self, host: str = None, port: int = None, debug: bool = False, log_level: str = 'info', _run: Callable = <function run at 0x108c82620>, **kwargs)
 ```
 Serve the application using [uvicorn](https://www.uvicorn.org).
 
