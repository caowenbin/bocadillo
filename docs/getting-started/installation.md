# Installation

This page will get you up and running with Bocadillo.

## Install Python

Bocadillo being a Python web framework, it requires you to have Python installed.

You can download the latest Python version on [python.org](https://www.python.org/downloads/) or with your OS's package manager.

::: warning COMPATIBILITY NOTE
Bocadillo is compatible with **Python 3.6 and above**.
:::

::: tip NOTE
In the rest of the documentation, we will use `python` to refer to your Python executable. You may need to use `python3` depending on your operating system.
:::

To verify that Python is correctly installed, type `python` in your shell. You should see something like:

```
Python 3.7.0 (default, Jun 29 2018, 20:13:13) 
[Clang 9.1.0 (clang-902.0.39.2)] on darwin
Type "help", "copyright", "credits" or "license" for more information.
>>> 
```

## Install Bocadillo

### From PyPI

Bocadillo is released to PyPI, which means you can install using [pip](https://pip.pypa.io/en/stable/):

```bash
pip install bocadillo
```

### From source (advanced)

For enthusiasts and contributors, Bocadillo can also be installed from source.

You'll first need to clone the repository. Then, move to Bocadillo's root directory and run:

```bash
pip install .
```

Alternatively, use the `-e` option for an [editable installation](https://pip.pypa.io/en/stable/reference/pip_install/#editable-installs).

## Verifying your installation

To verify that Bocadillo can be seen by Python, type `python` from your shell, then try to import it:

```python
>>> import bocadillo
>>> bocadillo.__version__
<<<<<<< HEAD
'0.6.1'
=======
'0.7.0'
>>>>>>> da511185
```

Alternatively, you can use an inline script:
```bash
python -c "import bocadillo; print(bocadillo.__version__)"
<<<<<<< HEAD
0.6.1
=======
0.7.0
>>>>>>> da511185
```

Note that you may have another version of Bocadillo installed.

Now that you're all set up, go take a look at our [quickstart](./quickstart.md) guide to see some of Bocadillo's most delicious features.<|MERGE_RESOLUTION|>--- conflicted
+++ resolved
@@ -54,21 +54,13 @@
 ```python
 >>> import bocadillo
 >>> bocadillo.__version__
-<<<<<<< HEAD
-'0.6.1'
-=======
 '0.7.0'
->>>>>>> da511185
 ```
 
 Alternatively, you can use an inline script:
 ```bash
 python -c "import bocadillo; print(bocadillo.__version__)"
-<<<<<<< HEAD
-0.6.1
-=======
 0.7.0
->>>>>>> da511185
 ```
 
 Note that you may have another version of Bocadillo installed.
