--- conflicted
+++ resolved
@@ -13,13 +13,7 @@
       language: python
       cache: pip
       python: "3.6"
-<<<<<<< HEAD
-      install:
-        - pip install .
-        - pip install "jsonschema<3.0"
-=======
       install: pip install .
->>>>>>> e00bab1c
       script: pytest
 
     - stage: test
@@ -31,11 +25,7 @@
       python: "3.7"
       install:
         - pip install .
-<<<<<<< HEAD
-        - pip install "jsonschema<3.0" codecov pytest-cov
-=======
         - pip install codecov pytest-cov
->>>>>>> e00bab1c
       script: pytest --cov=./
       after_success: codecov
 
