--- conflicted
+++ resolved
@@ -1,12 +1,8 @@
 from typing import List, Sequence, Tuple
 
 from .meta import DocsMeta
-<<<<<<< HEAD
+from .templates import TemplatesMixin
 from .websockets import WebSocketView
-from .hooks import HooksMixin, HooksBase, HookFunction
-=======
->>>>>>> 8acde6e3
-from .templates import TemplatesMixin
 
 
 class RecipeRoute:
