import inspect
import re
from functools import partial
from typing import (
    Any,
    Callable,
    Dict,
    Generic,
    Optional,
    Set,
    Tuple,
    Type,
    TypeVar,
    Union,
)

<<<<<<< HEAD
import parse
=======
from parse import Parser
>>>>>>> e443a7fd
from starlette.websockets import WebSocketClose

from . import views
from .app_types import HTTPApp, Receive, Scope, Send
from .converters import ConversionError, Converter
from .errors import HTTPError
from .misc import cached_property
from .redirection import Redirection
from .request import Request
from .response import Response
from .views import HandlerDoesNotExist, View
from .websockets import WebSocket, WebSocketView

WILDCARD = "{}"

T = TypeVar("T")

<<<<<<< HEAD

=======
>>>>>>> e443a7fd
# Base classes


class BaseRoute:
    """The base route class.

    # Parameters
    pattern (str): an URL pattern.
    """

    _PARAMETER_REGEX = re.compile(r"{(?P<name>\w+)(?::\w+)?}")

    def __init__(self, pattern: str):
        if pattern != WILDCARD and not pattern.startswith("/"):
            pattern = f"/{pattern}"
        self._pattern = pattern
<<<<<<< HEAD
        self._parser = parse.Parser(self._pattern)
=======
        self._parser = Parser(self._pattern)
>>>>>>> e443a7fd

    @property
    def pattern(self) -> str:
        return self._pattern
<<<<<<< HEAD

    @cached_property
    def parameters(self) -> Set[str]:
        """Return the set of parameters present in the URL pattern."""
        try:
            return set(self._PARAMETER_REGEX.findall(self._pattern))
        except AttributeError:
            return set()
=======
>>>>>>> e443a7fd

    def url(self, **kwargs) -> str:
        """Return full path for the given route parameters.

        # Parameters
        kwargs (dict): route parameters.

        # Returns
        url (str):
            A full URL path obtained by formatting the route pattern with
            the provided route parameters.
        """
        return self._pattern.format(**kwargs)

    def parse(self, path: str) -> Optional[dict]:
        """Parse an URL path against the route's URL pattern.

        # Returns
        params (dict or None):
            If the URL path matches the URL pattern, this is a dictionary
<<<<<<< HEAD
            containing the route parameters and query parameters,
            otherwise it is `None`.
        """
        result = self._parser.parse(path)
        return result.named if result is not None else None

    def _get_clone_kwargs(self) -> dict:
        return {"pattern": self.pattern}

    def clone(self: T, **kwargs: Any) -> T:
        kwargs = {**self._get_clone_kwargs(), **kwargs}
        return type(self)(**kwargs)
=======
            containing the route parameters, otherwise it is `None`.
        """
        result = self._parser.parse(path)
        return result.named if result is not None else None
>>>>>>> e443a7fd

    def _get_clone_kwargs(self) -> dict:
        return {"pattern": self._pattern}

    def clone(self: T, **kwargs: Any) -> T:
        kwargs = {**self._get_clone_kwargs(), **kwargs}
        return type(self)(**kwargs)

    async def __call__(self, *args, **kwargs):
        raise NotImplementedError


<<<<<<< HEAD
class RouteMatch(Generic[_R]):  # pylint: disable=unsubscriptable-object
=======
class RouteMatch(Generic[T]):  # pylint: disable=unsubscriptable-object
>>>>>>> e443a7fd
    """Represents a match between an URL path and a route.

    # Parameters
    route (BaseRoute): a route object.
    params (dict): extracted route parameters.
    """

    def __init__(self, route: T, params: dict):
        self.route = route
        self.params = params


class BaseRouter(Generic[T]):
    """The base router class.

    # Attributes
    routes (dict):
        A mapping of patterns to route objects.
    """

    def __init__(self):
        self.routes: Dict[str, T] = {}

    def _get_key(self, route: BaseRoute) -> str:
        raise NotImplementedError

    def add_route(self, *args, **kwargs):
        """Register a route. Not implemented."""
        raise NotImplementedError

    def add(self, route: T):
        self.routes[self._get_key(route)] = route

    def route(self, *args, **kwargs):
        """Register a route by decorating a view."""
        return partial(self.add_route, *args, **kwargs)

    def match(self, path: str) -> Optional[RouteMatch[T]]:
        """Attempt to match an URL path against one of the registered routes.

        # Parameters
        path (str): an URL path

        # Returns
        match (RouteMatch or None):
            a `RouteMatch` object if the path matched a registered route,
            `None` otherwise.
        """
        for route in self.routes.values():
            params = route.parse(path)
            if params is not None:
                return RouteMatch(route=route, params=params)
        return None

    def mount(self, other: "BaseRouter[T]", root: str = ""):
        for route in other.routes.values():
            self.add(route.clone(pattern=root + route.pattern))


# HTTP


class HTTPRoute(BaseRoute):
    """Represents the binding of an URL pattern to an HTTP view.

    # Parameters
    pattern (str): an URL pattern.
    view (View):
        A `View` object.
    name (str):
        The route's name.
    """

    def __init__(self, pattern: str, view: View, name: str):
        super().__init__(pattern)
        self.view = view
        self.name = name
        self._query_converters: Dict[str, Converter] = {}

        for method, handler in views.get_handlers(view).items():
            self._query_converters[method] = Converter(
                handler,
                exclude={*self.parameters, "req", "res"},
                field_type="query parameter",
            )

    def _get_clone_kwargs(self) -> dict:
        kwargs = super()._get_clone_kwargs()
        kwargs.update({"view": self.view, "name": self.name})
        return kwargs

    def _get_clone_kwargs(self) -> dict:
        kwargs = super()._get_clone_kwargs()
        kwargs.update({"view": self.view, "name": self.name})
        return kwargs

    async def __call__(self, req: Request, res: Response, **params) -> None:
        method = req.method.lower()

<<<<<<< HEAD
        try:
            handler = self.view.get_handler(method)
        except HandlerDoesNotExist as exc:
            raise HTTPError(405) from exc

        try:
            query_params = self._query_converters[method](req.query_params)
        except ConversionError as exc:
            raise HTTPError(400, detail=exc.errors)

        await handler(req, res, **params, **query_params)
=======
        try:
            handler = self.view.get_handler(method)
        except HandlerDoesNotExist as e:
            raise HTTPError(405) from e
>>>>>>> e443a7fd

        await handler(req, res, **params)


class HTTPRouter(HTTPApp, BaseRouter[HTTPRoute]):
    """A router for HTTP routes.

    Extends [BaseRouter](#baserouter).

    Note: routes are stored by `name` instead of `pattern`.
    """

    def _get_key(self, route: HTTPRoute) -> str:
        return route.name

    def add_route(
        self,
        view: Union[View, Type[Any], Callable, Any],
        pattern: str,
        *,
        name: str = None,
        namespace: str = None,
    ) -> HTTPRoute:
        """Register an HTTP route.

        If the given `view` is not a `View` object, it is converted to one:

        - Classes are instanciated (without arguments) and converted with
        [from_obj].
        - Callables are converted with [from_handler].
        - Any other object is interpreted as a view-like object, and converted
        with [from_obj].

        [from_handler]: /api/views.md#from-handler
        [from_obj]: /api/views.md#from-obj

        # Parameters
        view (View, class, callable, or object):
            convertible to `View` (see above).
        pattern (str): an URL pattern.
        name (str): a route name (inferred from the view if not given).
        namespace (str): an optional route namespace.

        # Returns
        route (HTTPRoute): the registered route.
        """
        if isinstance(view, View):
            # View instance. No further conversion required.
            pass
        elif inspect.isclass(view):
            # View-like class.
            view = views.from_obj(view())
        elif callable(view):
            # Function-based view.
            # NOTE: here, we ensure backward-compatibility with the routing of
            # function-based views pre-0.9.
            view = views.from_handler(view)
        else:
            # View-like object.
            view = views.from_obj(view)

        assert isinstance(view, View)

        if name is None:
            name = view.name
        if namespace is not None:
            name = namespace + ":" + name

        route = HTTPRoute(pattern=pattern, view=view, name=name)
        self.add(route)

        return route

    async def __call__(self, req: Request, res: Response) -> Response:
        match = self.match(req.url.path)

        if match is None:
            raise HTTPError(status=404)

        try:
            await match.route(req, res, **match.params)
        except Redirection as redirection:
            res = redirection.response

        return res


# WebSocket


class WebSocketRoute(BaseRoute):
    """Represents the binding of an URL path to a WebSocket view.

    [WebSocket]: /api/websockets.md#websocket

    # Parameters
    pattern (str): an URL pattern.
    view (coroutine function):
        Should take as parameter a `WebSocket` object and
        any extracted route parameters.
    kwargs (any): passed when building the [WebSocket] object.
    """

    def __init__(self, pattern: str, view: WebSocketView, **kwargs):
        super().__init__(pattern)
        self.view = view
        self._ws_kwargs = kwargs

    def _get_clone_kwargs(self) -> dict:
        kwargs = super()._get_clone_kwargs()
        kwargs.update({"view": self.view, **self._ws_kwargs})
        return kwargs

    async def __call__(
        self, scope: Scope, receive: Receive, send: Send, **params
    ):
        ws = WebSocket(scope, receive=receive, send=send, **self._ws_kwargs)
        try:
            await self.view(ws, **params)
        except BaseException:
            await ws.ensure_closed(1011)
            raise


class WebSocketRouter(BaseRouter[WebSocketRoute]):
    """A router for WebSocket routes.

    Extends [BaseRouter](#baserouter).
    """

    def _get_key(self, route: WebSocketRoute) -> str:
        return route.pattern

    def add_route(self, view: WebSocketView, pattern: str, **kwargs):
        """Register a WebSocket route.

        # Parameters
        pattern (str): an URL pattern.
        view (coroutine function): a WebSocket view.

        # Returns
        route (WebSocketRoute): the registered route.
        """
        route = WebSocketRoute(pattern=pattern, view=view, **kwargs)
        self.add(route)
        return route

    async def __call__(self, scope: Scope, receive: Receive, send: Send):
        # Dispatch a WebSocket connection request.
        match = self.match(scope["path"])
        if match is None:
            # Close with a 403 error code, as specified in the ASGI spec:
            # https://asgi.readthedocs.io/en/latest/specs/www.html#close
            await WebSocketClose(code=403)(receive, send)
        else:
            await match.route(scope, receive, send, **match.params)


class RoutingMixin:
    """Provide HTTP and WebSocket routing to an application class."""

    def __init__(self, **kwargs):
        super().__init__(**kwargs)
        self.http_router = HTTPRouter()
        self.websocket_router = WebSocketRouter()

    def route(self, pattern: str, *, name: str = None, namespace: str = None):
        """Register a new route by decorating a view.

        # Parameters
        pattern (str): an URL pattern.
        methods (list of str):
            An optional list of HTTP methods.
            Defaults to `["get", "head"]`.
            Ignored for class-based views.
        name (str):
            An optional name for the route.
            If a route already exists for this name, it is replaced.
            Defaults to a snake-cased version of the view's name.
        namespace (str):
            An optional namespace for the route. If given, it is prefixed to
            the name and separated by a colon.

        # See Also
        - [check_route](#check-route) for the route validation algorithm.
        """
        return self.http_router.route(
            pattern=pattern, name=name, namespace=namespace
        )

    def websocket_route(
        self,
        pattern: str,
        *,
        value_type: Optional[str] = None,
        receive_type: Optional[str] = None,
        send_type: Optional[str] = None,
        caught_close_codes: Optional[Tuple[int]] = None,
    ):
        """Register a WebSocket route by decorating a view.

        # Parameters
        pattern (str): an URL pattern.

        # See Also
        - [WebSocket](./websockets.md#websocket) for a description of keyword
        arguments.
        """
        # NOTE: use named keyword arguments instead of `**kwargs` to improve
        # their accessibility (e.g. for IDE discovery).
        return self.websocket_router.route(
            pattern=pattern,
            value_type=value_type,
            receive_type=receive_type,
            send_type=send_type,
            caught_close_codes=caught_close_codes,
        )

    def url_for(self, name: str, **kwargs) -> str:
        """Build the URL path for a named route.

        # Parameters
        name (str): the name of the route.
        kwargs (dict): route parameters.

        # Returns
        url (str): the URL path for a route.

        # Raises
        HTTPError(404) : if no route exists for the given `name`.
        """
        route = self.http_router.routes.get(name)
        if route is None:
            raise HTTPError(404)
        return route.url(**kwargs)

    def redirect(
        self,
        *,
        name: str = None,
        url: str = None,
        permanent: bool = False,
        **kwargs,
    ):
        """Redirect to another HTTP route.

        # Parameters
        name (str): name of the route to redirect to.
        url (str):
            URL of the route to redirect to (required if `name` is omitted).
        permanent (bool):
            If `False` (the default), returns a temporary redirection (302).
            If `True`, returns a permanent redirection (301).
        kwargs (dict):
            Route parameters.

        # Raises
        Redirection:
            an exception that will be caught to trigger a redirection.

        # See Also
        - [Redirecting](../guides/http/redirecting.md)
        """
        if name is not None:
            url = self.url_for(name=name, **kwargs)
        else:
            assert url is not None, "url is expected if no route name is given"
        raise Redirection(url=url, permanent=permanent)<|MERGE_RESOLUTION|>--- conflicted
+++ resolved
@@ -14,11 +14,7 @@
     Union,
 )
 
-<<<<<<< HEAD
-import parse
-=======
 from parse import Parser
->>>>>>> e443a7fd
 from starlette.websockets import WebSocketClose
 
 from . import views
@@ -36,10 +32,6 @@
 
 T = TypeVar("T")
 
-<<<<<<< HEAD
-
-=======
->>>>>>> e443a7fd
 # Base classes
 
 
@@ -56,16 +48,11 @@
         if pattern != WILDCARD and not pattern.startswith("/"):
             pattern = f"/{pattern}"
         self._pattern = pattern
-<<<<<<< HEAD
-        self._parser = parse.Parser(self._pattern)
-=======
         self._parser = Parser(self._pattern)
->>>>>>> e443a7fd
 
     @property
     def pattern(self) -> str:
         return self._pattern
-<<<<<<< HEAD
 
     @cached_property
     def parameters(self) -> Set[str]:
@@ -74,8 +61,6 @@
             return set(self._PARAMETER_REGEX.findall(self._pattern))
         except AttributeError:
             return set()
-=======
->>>>>>> e443a7fd
 
     def url(self, **kwargs) -> str:
         """Return full path for the given route parameters.
@@ -96,9 +81,7 @@
         # Returns
         params (dict or None):
             If the URL path matches the URL pattern, this is a dictionary
-<<<<<<< HEAD
-            containing the route parameters and query parameters,
-            otherwise it is `None`.
+            containing the route parameters, otherwise it is `None`.
         """
         result = self._parser.parse(path)
         return result.named if result is not None else None
@@ -109,29 +92,12 @@
     def clone(self: T, **kwargs: Any) -> T:
         kwargs = {**self._get_clone_kwargs(), **kwargs}
         return type(self)(**kwargs)
-=======
-            containing the route parameters, otherwise it is `None`.
-        """
-        result = self._parser.parse(path)
-        return result.named if result is not None else None
->>>>>>> e443a7fd
-
-    def _get_clone_kwargs(self) -> dict:
-        return {"pattern": self._pattern}
-
-    def clone(self: T, **kwargs: Any) -> T:
-        kwargs = {**self._get_clone_kwargs(), **kwargs}
-        return type(self)(**kwargs)
 
     async def __call__(self, *args, **kwargs):
         raise NotImplementedError
 
 
-<<<<<<< HEAD
-class RouteMatch(Generic[_R]):  # pylint: disable=unsubscriptable-object
-=======
 class RouteMatch(Generic[T]):  # pylint: disable=unsubscriptable-object
->>>>>>> e443a7fd
     """Represents a match between an URL path and a route.
 
     # Parameters
@@ -231,7 +197,6 @@
     async def __call__(self, req: Request, res: Response, **params) -> None:
         method = req.method.lower()
 
-<<<<<<< HEAD
         try:
             handler = self.view.get_handler(method)
         except HandlerDoesNotExist as exc:
@@ -243,14 +208,6 @@
             raise HTTPError(400, detail=exc.errors)
 
         await handler(req, res, **params, **query_params)
-=======
-        try:
-            handler = self.view.get_handler(method)
-        except HandlerDoesNotExist as e:
-            raise HTTPError(405) from e
->>>>>>> e443a7fd
-
-        await handler(req, res, **params)
 
 
 class HTTPRouter(HTTPApp, BaseRouter[HTTPRoute]):
