--- conflicted
+++ resolved
@@ -11,30 +11,20 @@
 from uvicorn.main import get_logger, run
 from uvicorn.reloaders.statreload import StatReload
 
-<<<<<<< HEAD
 from .app_types import ASGIApp, ASGIAppInstance, WSGIApp, Scope
+from .compat import call_async
 from .constants import DEFAULT_CORS_CONFIG
-from .error_handlers import ErrorHandler, convert_exception_to_response
-=======
-from bocadillo.compat import call_async
-from bocadillo.constants import DEFAULT_CORS_CONFIG
-from bocadillo.middleware import Dispatcher
-from bocadillo.routing import RoutingMixin
-from .app_types import ASGIApp, ASGIAppInstance, WSGIApp, Scope
 from .error_handlers import ErrorHandler, error_to_text
->>>>>>> 35948ed5
 from .events import EventsMixin
 from .exceptions import HTTPError
 from .media import Media
 from .meta import DocsMeta
+from .middleware import Dispatcher
 from .recipes import RecipeBase
 from .redirection import Redirection
 from .request import Request
 from .response import Response
-<<<<<<< HEAD
 from .routing import RoutingMixin, RouteMatch
-=======
->>>>>>> 35948ed5
 from .staticfiles import static
 from .templates import TemplatesMixin
 
