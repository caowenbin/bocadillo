--- conflicted
+++ resolved
@@ -1,8 +1,4 @@
-<<<<<<< HEAD
 from typing import AnyStr, Any, Callable, Coroutine, Optional
-=======
-from typing import AnyStr, Any, Optional
->>>>>>> 80896032
 
 from starlette.background import BackgroundTask
 from starlette.requests import Request
