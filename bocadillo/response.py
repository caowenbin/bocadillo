import inspect
from os.path import basename
from typing import (
    Any,
    AsyncIterable,
    Callable,
    Coroutine,
    Dict,
    Optional,
    Union,
)

from starlette.background import BackgroundTask
from starlette.requests import Request
from starlette.responses import (
    Response as _Response,
    StreamingResponse as _StreamingResponse,
    FileResponse as _FileResponse,
)

from .constants import CONTENT_TYPE
from .media import MediaHandler

<<<<<<< HEAD
try:
    import aiofiles
except ImportError:
    aiofiles = None

AnyStr = Union[str, bytes]

=======
AnyStr = Union[str, bytes]
>>>>>>> 929ef4f7
BackgroundFunc = Callable[..., Coroutine]
Stream = AsyncIterable[AnyStr]
StreamFunc = Callable[[], Stream]


def _content_setter(content_type: str):
    def fset(res: "Response", value: AnyStr):
        res.content = value
        res.headers["content-type"] = content_type

    doc = (
        "Write-only property that sets `content` to the set value and sets "
        f'the `Content-Type` header to `"{content_type}"`.'
    )

<<<<<<< HEAD
    _MEDIA_ATTRS = {"text": Media.PLAIN_TEXT, "html": Media.HTML, "media": None}

    def __init__(self, request: Request, media: Media):
        # Public attributes.
=======
    return property(fget=None, fset=fset, doc=doc)


class Response:
    """The response builder, passed to HTTP views and typically named `res`.

    At the lower-level, `Response` behaves like an ASGI application instance:
    it is a callable and accepts `receive` and `send` as defined in the [ASGI
    spec](https://asgi.readthedocs.io/en/latest/specs/main.html#applications).

    [media]: ../guides/http/media.md

    # Parameters
    request (Request): the currently processed request.
    media_type (str): the configured media type (given by the `API`).
    media_handler (callable): the configured media handler (given by the `API`).

    # Attributes
    content (bytes or str): the raw response content.
    status_code (int): the HTTP status code. If not set, defaults to `200`.
    headers (dict):
        a case-insensitive dictionary of HTTP headers.
        If not set, `content-type` header is set to `text/plain`.
    chunked (bool): sets the `transfer-encoding` header to `chunked`.
    """

    text = _content_setter(CONTENT_TYPE.PLAIN_TEXT)
    html = _content_setter(CONTENT_TYPE.HTML)

    def __init__(
        self, request: Request, media_type: str, media_handler: MediaHandler
    ):
        # Public attributes.
        self.content: Optional[AnyStr] = None
>>>>>>> 929ef4f7
        self.request = request
        self.status_code: Optional[int] = None
        self.headers: Dict[str, str] = {}
        self.chunked = False
        # Private attributes.
<<<<<<< HEAD
        self._content: Optional[AnyStr] = None
        self._media = media
        self._background: Optional[BackgroundFunc] = None
        self._stream: Optional[Stream] = None
        self._file_path: Optional[str] = None

    @property
    def content(self) -> Optional[AnyStr]:
        return self._content

    @content.setter
    def content(self, content: AnyStr):
        self._content = content

    def _set_media(self, value: Any, media_type: str):
        content = self._media.serialize(value, media_type=media_type)
        self.headers["content-type"] = media_type
        self._content = content

    def __setattr__(self, key, value):
        if key in self._MEDIA_ATTRS:
            media_type = self._MEDIA_ATTRS[key] or self._media.type
            self._set_media(value, media_type=media_type)
        else:
            super().__setattr__(key, value)

    def attach(
        self, path: str = None, content: str = None, inline: bool = False
    ):
        """Send a file for the client to download.

        The [Content-Disposition] header is set automatically based on the
        `inline` argument.

        [Content-Disposition]: https://developer.mozilla.org/en-US/docs/Web/HTTP/Headers/Content-Disposition

        # Parameters
        path (str, optional):
            A path to a file on this machine.
        content (str, optional):
            Raw content to be sent, instead of reading from a file.
        filename (str, optional):
            The name of the file to be sent.
            If `path` is given, its base name (as given by `os.path.basename`)
            is used. Otherwise, this is a required parameter.
        inline (bool, optional):
            Whether the file should be sent `inline` (for in-browser preview)
            or as an `attachment` (typically triggers a "Save As" dialog).
            Defaults to `False`, i.e. send as an attachment.
        """
        if path is not None:
            self._file_path = path
            filename = basename(path)
        else:
            assert (
                content is not None
            ), "`content` is required if `path` is not given"
            assert (
                filename is not None
            ), "`filename` is required if `path` is not given"
            self._content = content

        disposition = "inline" if inline else "attachment"
        content_disposition = f"{disposition}; filename='{filename}'"
        self.headers.setdefault("content-disposition", content_disposition)

    def background(self, func: BackgroundFunc, *args, **kwargs):
        """Register a coroutine function to be executed in the background."""
=======
        self._media_type = media_type
        self._media_handler = media_handler
        self._background: Optional[BackgroundFunc] = None
        self._stream: Optional[Stream] = None

    media = property(
        doc=(
            "Write-only property that sets `content` to the set value "
            "serializer using the `media_handler`, sets the "
            "`Content-Type` header to the `media_type`."
        )
    )

    @media.setter
    def media(self, value: Any):
        self.content = self._media_handler(value)
        self.headers["content-type"] = self._media_type

    def background(
        self, func: BackgroundFunc, *args, **kwargs
    ) -> BackgroundFunc:
        """Register a coroutine function to be executed in the background.

        This can be used either as a decorator or a regular function.

        # Parameters
        func (callable):
            A coroutine function.
        *args, **kwargs:
            Any positional and keyword arguments to pass to `func` when
            executing it.
        """
>>>>>>> 929ef4f7

        async def background():
            await func(*args, **kwargs)

        self._background = background
        return func

    @property
    def _background_task(self) -> Optional[BackgroundTask]:
        if self._background is not None:
            return BackgroundTask(self._background)
        return None

    def stream(self, func: StreamFunc) -> StreamFunc:
        """Stream the response.

        Should be used to decorate a no-argument asynchronous generator
        function.
        """
        assert inspect.isasyncgenfunction(func)
        self._stream = func()
        return func

    async def __call__(self, receive, send):
        """Build and send the response."""
        if self.status_code is None:
            self.status_code = 200

        if self.status_code != 204:
            self.headers.setdefault("content-type", "text/plain")

        if self.chunked:
            self.headers["transfer-encoding"] = "chunked"

<<<<<<< HEAD
        res_kwargs = {
            "content": self.content,
            "headers": self.headers,
            "status_code": self.status_code,
            "background": self._background_task,
        }

        res_cls = _Response

        if self._file_path is not None:
            res_cls = _FileResponse
        elif self._stream is not None:
            res_cls = _StreamingResponse
            res_kwargs["content"] = self._stream

        response = res_cls(**res_kwargs)
=======
        response_kwargs = {
            "content": self.content,
            "status_code": self.status_code,
            "headers": self.headers,
            "background": self._background_task,
        }

        response_cls = _Response

        if self._stream is not None:
            response_cls = _StreamingResponse
            response_kwargs["content"] = self._stream

        response: _Response = response_cls(**response_kwargs)
>>>>>>> 929ef4f7
        await response(receive, send)<|MERGE_RESOLUTION|>--- conflicted
+++ resolved
@@ -21,7 +21,6 @@
 from .constants import CONTENT_TYPE
 from .media import MediaHandler
 
-<<<<<<< HEAD
 try:
     import aiofiles
 except ImportError:
@@ -29,9 +28,6 @@
 
 AnyStr = Union[str, bytes]
 
-=======
-AnyStr = Union[str, bytes]
->>>>>>> 929ef4f7
 BackgroundFunc = Callable[..., Coroutine]
 Stream = AsyncIterable[AnyStr]
 StreamFunc = Callable[[], Stream]
@@ -47,12 +43,6 @@
         f'the `Content-Type` header to `"{content_type}"`.'
     )
 
-<<<<<<< HEAD
-    _MEDIA_ATTRS = {"text": Media.PLAIN_TEXT, "html": Media.HTML, "media": None}
-
-    def __init__(self, request: Request, media: Media):
-        # Public attributes.
-=======
     return property(fget=None, fset=fset, doc=doc)
 
 
@@ -87,38 +77,29 @@
     ):
         # Public attributes.
         self.content: Optional[AnyStr] = None
->>>>>>> 929ef4f7
         self.request = request
         self.status_code: Optional[int] = None
         self.headers: Dict[str, str] = {}
         self.chunked = False
         # Private attributes.
-<<<<<<< HEAD
-        self._content: Optional[AnyStr] = None
-        self._media = media
+        self._file_path: Optional[str] = None
+        self._media_type = media_type
+        self._media_handler = media_handler
         self._background: Optional[BackgroundFunc] = None
         self._stream: Optional[Stream] = None
-        self._file_path: Optional[str] = None
-
-    @property
-    def content(self) -> Optional[AnyStr]:
-        return self._content
-
-    @content.setter
-    def content(self, content: AnyStr):
-        self._content = content
-
-    def _set_media(self, value: Any, media_type: str):
-        content = self._media.serialize(value, media_type=media_type)
-        self.headers["content-type"] = media_type
-        self._content = content
-
-    def __setattr__(self, key, value):
-        if key in self._MEDIA_ATTRS:
-            media_type = self._MEDIA_ATTRS[key] or self._media.type
-            self._set_media(value, media_type=media_type)
-        else:
-            super().__setattr__(key, value)
+
+    media = property(
+        doc=(
+            "Write-only property that sets `content` to the set value "
+            "serializer using the `media_handler`, sets the "
+            "`Content-Type` header to the `media_type`."
+        )
+    )
+
+    @media.setter
+    def media(self, value: Any):
+        self.content = self._media_handler(value)
+        self.headers["content-type"] = self._media_type
 
     def attach(
         self, path: str = None, content: str = None, inline: bool = False
@@ -154,32 +135,11 @@
             assert (
                 filename is not None
             ), "`filename` is required if `path` is not given"
-            self._content = content
+            self.content = content
 
         disposition = "inline" if inline else "attachment"
         content_disposition = f"{disposition}; filename='{filename}'"
         self.headers.setdefault("content-disposition", content_disposition)
-
-    def background(self, func: BackgroundFunc, *args, **kwargs):
-        """Register a coroutine function to be executed in the background."""
-=======
-        self._media_type = media_type
-        self._media_handler = media_handler
-        self._background: Optional[BackgroundFunc] = None
-        self._stream: Optional[Stream] = None
-
-    media = property(
-        doc=(
-            "Write-only property that sets `content` to the set value "
-            "serializer using the `media_handler`, sets the "
-            "`Content-Type` header to the `media_type`."
-        )
-    )
-
-    @media.setter
-    def media(self, value: Any):
-        self.content = self._media_handler(value)
-        self.headers["content-type"] = self._media_type
 
     def background(
         self, func: BackgroundFunc, *args, **kwargs
@@ -195,7 +155,6 @@
             Any positional and keyword arguments to pass to `func` when
             executing it.
         """
->>>>>>> 929ef4f7
 
         async def background():
             await func(*args, **kwargs)
@@ -230,37 +189,20 @@
         if self.chunked:
             self.headers["transfer-encoding"] = "chunked"
 
-<<<<<<< HEAD
-        res_kwargs = {
+        response_kwargs = {
             "content": self.content,
             "headers": self.headers,
             "status_code": self.status_code,
             "background": self._background_task,
         }
 
-        res_cls = _Response
+        response_cls = _Response
 
         if self._file_path is not None:
-            res_cls = _FileResponse
+            response_cls = _FileResponse
         elif self._stream is not None:
-            res_cls = _StreamingResponse
-            res_kwargs["content"] = self._stream
-
-        response = res_cls(**res_kwargs)
-=======
-        response_kwargs = {
-            "content": self.content,
-            "status_code": self.status_code,
-            "headers": self.headers,
-            "background": self._background_task,
-        }
-
-        response_cls = _Response
-
-        if self._stream is not None:
             response_cls = _StreamingResponse
             response_kwargs["content"] = self._stream
 
         response: _Response = response_cls(**response_kwargs)
->>>>>>> 929ef4f7
         await response(receive, send)