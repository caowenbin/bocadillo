"""Definition of the Router, a collection of routes."""
import inspect
from functools import partial
from http import HTTPStatus
from typing import Dict, List, Tuple, Optional, NamedTuple

from .checks import check_route
from .route import Route
from ..constants import ALL_HTTP_METHODS
from ..exceptions import HTTPError
<<<<<<< HEAD
from ..view import create_async_view, AsyncView
=======
from ..view import create_async_view, AsyncView, View
>>>>>>> fa79a910


class RouteMatch(NamedTuple):
    """Represents the result of a successful route match."""

    route: Route
    params: dict


class Router:
    """A collection of routes."""

    def __init__(self):
        self._routes: Dict[str, Route] = {}
        self._named_routes: Dict[str, Route] = {}

<<<<<<< HEAD
    def mount(self, prefix: str, other: 'Router'):
        """Mount another router at the given prefix.

        In practice, copy routes and named routes by adding `prefix` to
        each route's pattern.
        """
        for pattern, route in other._routes.items():
            self._register_from(route, pattern=prefix + pattern)
        for name, route in other._named_routes.items():
            pattern = prefix + route.pattern
            self._register_from(route, pattern=pattern, name=name)

    def _register_from(self, route: Route, name: str = None, **kwargs):
        for attr in 'pattern', 'view', 'methods':
            kwargs.setdefault(attr, getattr(route, attr))
        return self._register(name=name, **kwargs)

    def _register(
        self,
        pattern: str,
        view: AsyncView,
=======
    def _register(
        self,
        view: AsyncView,
        pattern: str,
>>>>>>> fa79a910
        methods: List[str],
        name: str = None,
    ):
        route = Route(pattern=pattern, view=view, methods=methods, name=name)
<<<<<<< HEAD
        self._routes[pattern] = route
        if name is not None:
            self._named_routes[name] = route
=======

        self._routes[pattern] = route
        if name is not None:
            self._named_routes[name] = route

>>>>>>> fa79a910
        return route

    def add_route(
        self,
        view: View,
        pattern: str,
        *,
        methods: List[str] = None,
        name: str = None,
    ):
        """Build and register a route."""
        if methods is None:
            methods = ALL_HTTP_METHODS

        methods = [method.upper() for method in methods]

        if inspect.isclass(view):
            view = view()
            if hasattr(view, 'handle'):
                methods = ALL_HTTP_METHODS
            else:
                methods = [
                    method
                    for method in ALL_HTTP_METHODS
                    if method.lower() in dir(view)
                ]

        check_route(pattern, view, methods)

        view = create_async_view(view)

        return self._register(
            pattern=pattern, view=view, methods=methods, name=name
        )

    def route_decorator(
        self, pattern: str, *, methods: List[str] = None, name: str = None
    ):
        """Register a route by decorating a view."""
        return partial(
            self.add_route, pattern=pattern, methods=methods, name=name
        )

    def get(self, pattern: str) -> Optional[Route]:
        """Get the route for the given pattern, if exists.

        # Parameters

        pattern (str):
            An URL pattern.

        # Returns

        route (Route or None):
            The route registered at `pattern`, or `None`.
        """
        return self._routes.get(pattern)

    def _find_matching_route(self, path: str) -> Tuple[Optional[str], dict]:
        """Find a route matching the given path."""
        for pattern, route in self._routes.items():
            kwargs = route.parse(path)
            if kwargs is not None:
                return pattern, kwargs
        return None, {}

    def match(self, path: str) -> Optional[RouteMatch]:
        for pattern, route in self._routes.items():
            params = route.parse(path)
            if params is not None:
                return RouteMatch(route=route, params=params)
        return None

    def get_route_or_404(self, name: str):
        try:
            return self._named_routes[name]
        except KeyError as e:
            raise HTTPError(HTTPStatus.NOT_FOUND.value) from e<|MERGE_RESOLUTION|>--- conflicted
+++ resolved
@@ -8,11 +8,7 @@
 from .route import Route
 from ..constants import ALL_HTTP_METHODS
 from ..exceptions import HTTPError
-<<<<<<< HEAD
-from ..view import create_async_view, AsyncView
-=======
 from ..view import create_async_view, AsyncView, View
->>>>>>> fa79a910
 
 
 class RouteMatch(NamedTuple):
@@ -29,7 +25,6 @@
         self._routes: Dict[str, Route] = {}
         self._named_routes: Dict[str, Route] = {}
 
-<<<<<<< HEAD
     def mount(self, prefix: str, other: 'Router'):
         """Mount another router at the given prefix.
 
@@ -51,27 +46,15 @@
         self,
         pattern: str,
         view: AsyncView,
-=======
-    def _register(
-        self,
-        view: AsyncView,
-        pattern: str,
->>>>>>> fa79a910
         methods: List[str],
         name: str = None,
     ):
         route = Route(pattern=pattern, view=view, methods=methods, name=name)
-<<<<<<< HEAD
-        self._routes[pattern] = route
-        if name is not None:
-            self._named_routes[name] = route
-=======
 
         self._routes[pattern] = route
         if name is not None:
             self._named_routes[name] = route
 
->>>>>>> fa79a910
         return route
 
     def add_route(
