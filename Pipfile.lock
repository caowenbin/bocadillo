--- conflicted
+++ resolved
@@ -1,11 +1,7 @@
 {
     "_meta": {
         "hash": {
-<<<<<<< HEAD
-            "sha256": "590346ff706b3a6d36b678f4112bf1ca3ef4c90fa24fecd02299ea7b20518949"
-=======
-            "sha256": "bfea81bea559d111ca6361392a2904cccd8824722b2e46cb971730e832553ae8"
->>>>>>> 8acde6e3
+            "sha256": "e11637fd2a7b871a73a4e950710e1528398a49b870a2af8aff1cb404f8b32083"
         },
         "pipfile-spec": 6,
         "requires": {
