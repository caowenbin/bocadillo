--- conflicted
+++ resolved
@@ -1,11 +1,7 @@
 {
     "_meta": {
         "hash": {
-<<<<<<< HEAD
-            "sha256": "e4c7b432cdc8498c720f454c107a2b7cf43787d98d35eea23eb1ce3462368fec"
-=======
-            "sha256": "df58ab53c699a0c12dcbac13156ccd9dd1589cf2b0ad3ffc60abd982a89c26cd"
->>>>>>> 4ed44400
+            "sha256": "ac1db1a9cd9260347589715e399e0fb60845f1d662b9939db6924a722c4efa42"
         },
         "pipfile-spec": 6,
         "requires": {
@@ -133,17 +129,10 @@
         },
         "uvicorn": {
             "hashes": [
-<<<<<<< HEAD
-                "sha256:52cd4652c84443a0972cbdc51982f8909aa3ed97f037aaf04b33ff1683111f18"
-            ],
-            "index": "pypi",
-            "version": "==0.3.25"
-=======
                 "sha256:da097b6508a8d28c6933b80d8b11af33bc3bd361ab72530ad2778352301efbc9"
             ],
             "index": "pypi",
             "version": "==0.3.29"
->>>>>>> 4ed44400
         },
         "uvloop": {
             "hashes": [
@@ -595,17 +584,10 @@
         },
         "uvicorn": {
             "hashes": [
-<<<<<<< HEAD
-                "sha256:52cd4652c84443a0972cbdc51982f8909aa3ed97f037aaf04b33ff1683111f18"
-            ],
-            "index": "pypi",
-            "version": "==0.3.25"
-=======
                 "sha256:da097b6508a8d28c6933b80d8b11af33bc3bd361ab72530ad2778352301efbc9"
             ],
             "index": "pypi",
             "version": "==0.3.29"
->>>>>>> 4ed44400
         },
         "uvloop": {
             "hashes": [
